--- conflicted
+++ resolved
@@ -77,12 +77,6 @@
         NodeData<F>: ::std::fmt::Display,
         F::Key: ::std::fmt::Display,
     {
-<<<<<<< HEAD
-        use std::borrow::Borrow;
-        use std::cmp::Ordering;
-        use std::vec::Vec;
-=======
->>>>>>> 24c8e652
         use super::Comparator;
         use entity::SparseSet;
         use std::borrow::Borrow;
